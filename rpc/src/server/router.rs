// Copyright (c) SimpleStaking and Tezedge Contributors
// SPDX-License-Identifier: MIT

use std::collections::HashSet;
use std::future::Future;
use std::sync::Arc;

use hyper::{Body, Method, Request};
use path_tree::PathTree;

use crate::server::{dev_handler, protocol_handler, shell_handler};
use crate::server::{HResult, MethodHandler, Params, Query, RpcServiceEnvironment};

macro_rules! hash_set {
    ( $( $x:expr ),* ) => {
        {
            let mut temp_set = HashSet::new();
            $(
                temp_set.insert($x);
            )*
            temp_set
        }
    };
}

<<<<<<< HEAD
pub(crate) fn create_routes(
    _is_sandbox: bool,
    tezedge_is_enabled: bool,
) -> PathTree<MethodHandler> {
=======
pub(crate) fn create_routes(one_context: bool) -> PathTree<MethodHandler> {
>>>>>>> 7c3ed8e6
    let mut routes = PathTree::<MethodHandler>::new();

    // Shell rpc - implemented
    routes.handle(
        hash_set![Method::GET],
        "/version",
        shell_handler::node_version,
    );
    routes.handle(
        hash_set![Method::GET],
        "/monitor/bootstrapped",
        shell_handler::bootstrapped,
    );
    routes.handle(
        hash_set![Method::GET],
        "/monitor/commit_hash",
        shell_handler::commit_hash,
    );
    routes.handle(
        hash_set![Method::GET],
        "/monitor/active_chains",
        shell_handler::active_chains,
    );
    routes.handle(
        hash_set![Method::GET],
        "/monitor/protocols",
        shell_handler::protocols,
    );
    routes.handle(
        hash_set![Method::GET],
        "/monitor/valid_blocks",
        shell_handler::valid_blocks,
    );
    routes.handle(
        hash_set![Method::GET],
        "/monitor/heads/:chain_id",
        shell_handler::head_chain,
    );
    routes.handle(
        hash_set![Method::GET],
        "/chains/:chain_id/chain_id",
        shell_handler::get_chain_id,
    );
    routes.handle(
        hash_set![Method::GET],
        "/chains/:chain_id/blocks",
        shell_handler::blocks,
    );
    routes.handle(
        hash_set![Method::GET],
        "/chains/:chain_id/blocks/:block_id",
        shell_handler::chains_block_id,
    );
    routes.handle(
        hash_set![Method::GET],
        "/chains/:chain_id/blocks/:block_id/live_blocks",
        shell_handler::live_blocks,
    );
    routes.handle(
        hash_set![Method::GET],
        "/chains/:chain_id/blocks/:block_id/header",
        shell_handler::chains_block_id_header,
    );
    routes.handle(
        hash_set![Method::GET],
        "/chains/:chain_id/blocks/:block_id/header/shell",
        shell_handler::chains_block_id_header_shell,
    );
    routes.handle(
        hash_set![Method::GET],
        "/chains/:chain_id/mempool/pending_operations",
        shell_handler::mempool_pending_operations,
    );
    routes.handle(
        hash_set![Method::GET],
        "/chains/:chain_id/mempool/monitor_operations",
        shell_handler::mempool_monitor_operations,
    );
    routes.handle(
        hash_set![Method::POST],
        "/chains/:chain_id/mempool/request_operations",
        shell_handler::mempool_request_operations,
    );
    routes.handle(
        hash_set![Method::GET],
        "/chains/:chain_id/blocks/:block_id/protocols",
        shell_handler::get_block_protocols,
    );
    routes.handle(
        hash_set![Method::GET],
        "/chains/:chain_id/blocks/:block_id/hash",
        shell_handler::get_block_hash,
    );
    routes.handle(
        hash_set![Method::GET],
        "/chains/:chain_id/blocks/:block_id/metadata_hash",
        shell_handler::get_metadata_hash,
    );
    routes.handle(
        hash_set![Method::GET],
        "/chains/:chain_id/blocks/:block_id/operations_metadata_hash",
        shell_handler::get_operations_metadata_hash,
    );
    routes.handle(
        hash_set![Method::GET],
        "/chains/:chain_id/blocks/:block_id/operation_metadata_hashes",
        shell_handler::get_operations_metadata_hash_operation_metadata_hashes,
    );
    routes.handle(
        hash_set![Method::GET],
        "/chains/:chain_id/blocks/:block_id/operation_metadata_hashes/:validation_pass_index",
        shell_handler::get_operations_metadata_hash_operation_metadata_hashes_by_validation_pass,
    );
    routes.handle(
        hash_set![Method::GET],
        "/chains/:chain_id/blocks/:block_id/operation_metadata_hashes/:validation_pass_index/:operation_index",
        shell_handler::get_operations_metadata_hash_operation_metadata_hashes_by_validation_pass_by_operation_index,
    );
    routes.handle(
        hash_set![Method::GET],
        "/chains/:chain_id/blocks/:block_id/operation_hashes",
        shell_handler::get_block_operation_hashes,
    );
    routes.handle(
        hash_set![Method::GET],
        "/chains/:chain_id/blocks/:block_id/operations",
        shell_handler::get_block_operations,
    );
    routes.handle(
        hash_set![Method::GET],
        "/chains/:chain_id/blocks/:block_id/operations/:validation_pass_index",
        shell_handler::get_block_operations_validation_pass,
    );
    routes.handle(
        hash_set![Method::GET],
        "/chains/:chain_id/blocks/:block_id/operations/:validation_pass_index/:operation_index",
        shell_handler::get_block_operation,
    );
    // TODO - TE-261: we are routing these to OCaml for now, even when the TezEdge
    // context is available. Once these handlers have been tested better and revised, enable again.
    if tezedge_is_enabled && false {
        routes.handle(
            hash_set![Method::GET],
            "/chains/:chain_id/blocks/:block_id/context/raw/bytes",
            shell_handler::context_raw_bytes,
        );
        routes.handle(
            hash_set![Method::GET],
            "/chains/:chain_id/blocks/:block_id/context/raw/bytes/*any",
            shell_handler::context_raw_bytes,
        );
    }
    routes.handle(
        hash_set![Method::GET],
        "/chains/:chain_id/blocks/:block_id/metadata",
        shell_handler::chains_block_id_metadata,
    );
    routes.handle(
        hash_set![Method::GET],
        "/workers/prevalidators",
        shell_handler::worker_prevalidators,
    );
    routes.handle(
        hash_set![Method::GET],
        "/config/network/user_activated_upgrades",
        shell_handler::config_user_activated_upgrades,
    );
    routes.handle(
        hash_set![Method::GET],
        "/config/network/user_activated_protocol_overrides",
        shell_handler::config_user_activated_protocol_overrides,
    );
    routes.handle(
        hash_set![Method::POST],
        "/injection/operation",
        shell_handler::inject_operation,
    );
    routes.handle(
        hash_set![Method::POST],
        "/injection/block",
        shell_handler::inject_block,
    );

    // Shell rpcs - routed through ffi calls
    routes.handle(
        hash_set![Method::POST],
        "/chains/:chain_id/blocks/:block_id/helpers/preapply/operations",
        shell_handler::preapply_operations,
    );
    routes.handle(
        hash_set![Method::POST],
        "/chains/:chain_id/blocks/:block_id/helpers/preapply/block",
        shell_handler::preapply_block,
    );

    // Protocol rpcs - implemented

    // TODO - TE-261: we are routing these to OCaml for now, even when the TezEdge
    // context is available. Once these handlers have been tested better and revised, enable again.
    if tezedge_is_enabled && false {
        // These only work if the TezEdge context is available
        routes.handle(
            hash_set![Method::GET],
            "/chains/:chain_id/blocks/:block_id/context/constants",
            protocol_handler::context_constants,
        );
        routes.handle(
            hash_set![Method::GET],
            "/chains/:chain_id/blocks/:block_id/helpers/baking_rights",
            protocol_handler::baking_rights,
        );
        routes.handle(
            hash_set![Method::GET],
            "/chains/:chain_id/blocks/:block_id/helpers/endorsing_rights",
            protocol_handler::endorsing_rights,
        );
        routes.handle(
            hash_set![Method::GET],
            "/chains/:chain_id/blocks/:block_id/votes/listings",
            protocol_handler::votes_listings,
        );
    }

    // Other Protocol rpcs - routed through ffi calls
    routes.handle(
        hash_set![Method::GET, Method::POST, Method::OPTIONS, Method::PUT],
        "/chains/:chain_id/blocks/:block_id/*any",
        protocol_handler::call_protocol_rpc,
    );

    // Tezedge dev and support rpcs
    routes.handle(
        hash_set![Method::GET],
        "/dev/chains/main/blocks",
        dev_handler::dev_blocks,
    );
    routes.handle(
        hash_set![Method::GET],
        "/dev/chains/main/actions/blocks/:block_hash",
        dev_handler::dev_action_cursor,
    );
    routes.handle(
        hash_set![Method::GET],
        "/dev/chains/main/actions/blocks/:block_hash/details",
        dev_handler::block_action_details,
    );
    routes.handle(
        hash_set![Method::GET],
        "/dev/chains/main/actions/contracts/:contract_address",
        dev_handler::dev_action_cursor,
    );
    routes.handle(
        hash_set![Method::GET],
        "/dev/version",
        dev_handler::dev_version,
    );
    routes.handle(
        hash_set![Method::GET],
        "/stats/memory",
        dev_handler::dev_stats_memory,
    );
    routes.handle(
        hash_set![Method::GET],
        "/stats/memory/protocol_runners",
        dev_handler::dev_stats_memory_protocol_runners,
    );
    routes.handle(
        hash_set![Method::GET],
        "/stats/context",
        dev_handler::context_stats,
    );
    routes.handle(
        hash_set![Method::GET],
        "/stats/:chain_id/blocks/:block_id",
        dev_handler::block_actions,
    );

    // DEPRECATED in ocaml but still used by python tests
    routes.handle(
        hash_set![Method::GET],
        "/network/version",
        shell_handler::node_version,
    );

    routes
}

trait Routes<Fut> {
    fn handle(&mut self, method: HashSet<Method>, path: &str, f: Fut);
}

impl<T, F> Routes<T> for PathTree<MethodHandler>
where
    T: Fn(Request<Body>, Params, Query, RpcServiceEnvironment) -> F + Send + Sync + 'static,
    F: Future<Output = HResult> + Send + 'static,
{
    fn handle(&mut self, allowed_methods: HashSet<Method>, path: &str, f: T) {
        let allowed_methods = Arc::new(allowed_methods);
        self.insert(
            path,
            MethodHandler::new(
                allowed_methods.clone(),
                Arc::new(move |req, params, query, env| Box::new(f(req, params, query, env))),
            ),
        );
        self.insert(
            &format!("/describe{}", path),
            MethodHandler::new(
                Arc::new(hash_set![Method::GET]),
                Arc::new(move |req, params, query, env| {
                    Box::new(shell_handler::describe(
                        allowed_methods.clone(),
                        req,
                        params,
                        query,
                        env,
                    ))
                }),
            ),
        );
    }
}<|MERGE_RESOLUTION|>--- conflicted
+++ resolved
@@ -23,14 +23,7 @@
     };
 }
 
-<<<<<<< HEAD
-pub(crate) fn create_routes(
-    _is_sandbox: bool,
-    tezedge_is_enabled: bool,
-) -> PathTree<MethodHandler> {
-=======
-pub(crate) fn create_routes(one_context: bool) -> PathTree<MethodHandler> {
->>>>>>> 7c3ed8e6
+pub(crate) fn create_routes(tezedge_is_enabled: bool) -> PathTree<MethodHandler> {
     let mut routes = PathTree::<MethodHandler>::new();
 
     // Shell rpc - implemented
