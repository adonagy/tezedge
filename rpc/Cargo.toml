[package]
name = "rpc"
version = "0.1.0"
authors = ["Martin Lacko <martin.lacko@simplestaking.com>"]
edition = "2018"
build = "build.rs"

[dependencies]
chrono = { version = "0.4.9", features = ["serde"] }
getset = "0.0.9"
failure = "0.1"
futures-preview = "0.3.0-alpha.19"
hex = "0.4"
hyper = "0.13.0-alpha.4"
lazy_static = "1.4"
path-tree = "0.1.9"
riker = { git = "https://github.com/simplestaking/riker.git", branch = "slog-support" }
rocksdb = "0.13"
serde = { version = "1.0", features = ["derive", "rc"] }
serde_json = "1.0"
slog = { version = "2.5", features = ["nested-values"] }
slog_derive = "0.1.1"
tokio = "0.2.0-alpha.6"
<<<<<<< HEAD

=======
assert-json-diff = "1.0.0"
reqwest = { version = "0.10.0-alpha.2", features = ["blocking"] }
>>>>>>> 18fab2aa
# local dependencies
crypto = { path = "../crypto" }
networking = { path = "../networking" }
shell = { path = "../shell" }
storage = { path = "../storage" }
tezos_api = { path = "../tezos/api" }
tezos_context = { path = "../tezos/context" }
tezos_encoding = { path = "../tezos/encoding" }
tezos_messages = { path = "../tezos/messages" }

[dev-dependencies]
assert-json-diff = "1.0.0"
reqwest = { version = "0.10.0-alpha.2", features = ["blocking"] }<|MERGE_RESOLUTION|>--- conflicted
+++ resolved
@@ -21,12 +21,6 @@
 slog = { version = "2.5", features = ["nested-values"] }
 slog_derive = "0.1.1"
 tokio = "0.2.0-alpha.6"
-<<<<<<< HEAD
-
-=======
-assert-json-diff = "1.0.0"
-reqwest = { version = "0.10.0-alpha.2", features = ["blocking"] }
->>>>>>> 18fab2aa
 # local dependencies
 crypto = { path = "../crypto" }
 networking = { path = "../networking" }
